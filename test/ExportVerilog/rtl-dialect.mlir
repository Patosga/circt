--- conflicted
+++ resolved
@@ -8,15 +8,11 @@
   // CHECK-LABEL: // external module E
 
   rtl.module @TESTSIMPLE(%a: i4, %b: i4, %cond: i1,
-<<<<<<< HEAD
                          %array1: !rtl.array<10xi4>,
                          %uarray1: !rtl.uarray<16xi8>,
                          %uarray2: !rtl.uarray<16xi8>,
-                         %structA: !rtl.struct<foo: i2, bar:i3>) -> (
-=======
-                         %array2d: !rtl.array<12 x array<10xi4>>,
-                         %uarray: !rtl.uarray<16xi8>) -> (
->>>>>>> a9e2ee63
+                         %structA: !rtl.struct<foo: i2, bar:i3>,
+                         %array2d: !rtl.array<12 x array<10xi4>>) -> (
     %r0: i4, %r2: i4, %r4: i4, %r6: i4,
     %r7: i4, %r8: i4, %r9: i4, %r10: i4,
     %r11: i4, %r12: i4, %r13: i4, %r14: i4,
@@ -25,11 +21,7 @@
     %r21: i1, %r22: i1, %r23: i1, %r24: i1,
     %r25: i1, %r26: i1, %r27: i1, %r28: i1,
     %r29: i12, %r30: i2, %r31: i9, %r33: i4, %r34: i4,
-<<<<<<< HEAD
     %r35: !rtl.array<3xi4>, %r36: i12, %r37: !rtl.struct<foo: i2, bar:i3>
-=======
-    %r35: !rtl.array<3xi4>, %r36: i12, %r37: i4
->>>>>>> a9e2ee63
     ) {
     
     %0 = rtl.add %a, %b : i4
@@ -82,17 +74,10 @@
 
     rtl.output %0, %2, %4, %6, %7, %8, %9, %10, %11, %12, %13, %14,
                %15, %16, %17, %18, %19, %20, %21, %22, %23, %24, %25, %26, %27,
-<<<<<<< HEAD
                %28, %29, %30, %31, %33, %34, %35, %36, %38 :
      i4,i4, i4,i4,i4,i4,i4, i4,i4,i4,i4,i4,
      i4,i1,i1,i1,i1, i1,i1,i1,i1,i1, i1,i1,i1,i1,
      i12, i2,i9,i4, i4, !rtl.array<3xi4>, i12, !rtl.struct<foo: i2, bar: i3>
-=======
-               %28, %29, %30, %31, %33, %34, %35, %36, %37 :
-     i4,i4, i4,i4,i4,i4,i4, i4,i4,i4,i4,i4,
-     i4,i1,i1,i1,i1, i1,i1,i1,i1,i1, i1,i1,i1,i1,
-     i12, i2,i9,i4, i4, !rtl.array<3xi4>, i12, i4
->>>>>>> a9e2ee63
   }
   // CHECK-LABEL: module TESTSIMPLE(
   // CHECK-NEXT:   input  [3:0]            a, b
