//===- RTLStructure.td - RTL structure ops -----------------*- tablegen -*-===//
//
// Part of the LLVM Project, under the Apache License v2.0 with LLVM Exceptions.
// See https://llvm.org/LICENSE.txt for license information.
// SPDX-License-Identifier: Apache-2.0 WITH LLVM-exception
//
//===----------------------------------------------------------------------===//
//
// This describes the MLIR ops for structure.
//
//===----------------------------------------------------------------------===//

def RTLModuleOp : RTLOp<"module",
      [IsolatedFromAbove, FunctionLike, Symbol, RegionKindInterface,
       SingleBlockImplicitTerminator<"OutputOp">, HasParent<"mlir::ModuleOp">]>{
  let summary = "RTL Module";
  let description = [{
    The "rtl.module" operation represents a Verilog module, including a given
    name, a list of ports, and a body that represents the connections within
    the module.
  }];
  let arguments = (ins);
  let results = (outs);
  let regions = (region SizedRegion<1>:$body);

  let skipDefaultBuilders = 1;
  let builders = [
    OpBuilder<(ins "StringAttr":$name, "ArrayRef<ModulePortInfo>":$ports, 
<<<<<<< HEAD
                   CArg<"ArrayRef<NamedAttribute>", "ArrayRef<NamedAttribute>()">:$annotations)>
=======
                   CArg<"ArrayRef<NamedAttribute>",
                        "ArrayRef<NamedAttribute>()">:$attributes)>
>>>>>>> 451783fa
  ];

  let extraClassDeclaration = [{
    using FunctionLike::front;
    using FunctionLike::getBody;

    // Implement RegionKindInterface.
    static RegionKind getRegionKind(unsigned index) { return RegionKind::Graph;}

    // Decode information about the input and output ports on this module.
    SmallVector<ModulePortInfo> getPorts() {
      return getModulePortInfo(*this);
    }

    // TODO(mlir): FunctionLike shouldn't produce a getBody() helper, it is
    // squatting on the name.
    Block *getBodyBlock() { return &body().front(); }

    // Get the module's symbolic name as StringAttr.
    StringAttr getNameAttr() {
      return (*this)->getAttrOfType<StringAttr>(
        ::mlir::SymbolTable::getSymbolAttrName());
    }

    // Get the module's symbolic name.
    StringRef getName() {
      return getNameAttr().getValue();
    }

  private:
    // This trait needs access to the hooks defined below.
    friend class OpTrait::FunctionLike<RTLModuleOp>;

    /// Returns the number of arguments, implementing OpTrait::FunctionLike.
    unsigned getNumFuncArguments() { return getType().getInputs().size(); }
    /// Returns the number of results, implementing OpTrait::FunctionLike.
    unsigned getNumFuncResults() { return getType().getResults().size(); }

    /// Hook for OpTrait::FunctionLike, called after verifying that the 'type'
    /// attribute is present and checks if it holds a function type.  Ensures
    /// getType, getNumFuncArguments, and getNumFuncResults can be called
    ///  safely.
    LogicalResult verifyType() {
      auto type = getTypeAttr().getValue();
      if (!type.isa<FunctionType>())
        return emitOpError("requires '" + getTypeAttrName() +
                           "' attribute of function type");
      return success();
    }
  public:
  }];

  let printer = "return ::print(p, *this);";
  let parser = "return ::parse$cppClass(parser, result);";
}

def RTLModuleExternOp : RTLOp<"module.extern",
      [FunctionLike, Symbol, HasParent<"mlir::ModuleOp">]> {
  let summary = "RTL external Module";
  let description = [{
    The "rtl.module.extern" operation represents an external reference to a
    Verilog module, including a given name and a list of ports.

    The 'verilogName' attribute (when present) specifies the spelling of the
    module name in Verilog we can use.  TODO: This is a hack because we don't
    have proper parameterization in the rtl.dialect.  We need a way to represent
    parameterized types instead of just concrete types.
  }];
  let arguments = (ins OptionalAttr<StrAttr>:$verilogName);
  let results = (outs);
  let regions = (region AnyRegion:$body);

  let skipDefaultBuilders = 1;
  let builders = [
    OpBuilder<(ins "StringAttr":$name,
                      "ArrayRef<ModulePortInfo>":$ports,
                      CArg<"StringRef", "StringRef()">:$verilogName,
<<<<<<< HEAD
                      CArg<"ArrayRef<NamedAttribute>", "ArrayRef<NamedAttribute>()">:$annotations)>
=======
                      CArg<"ArrayRef<NamedAttribute>", 
                           "ArrayRef<NamedAttribute>()">:$attributes)>
>>>>>>> 451783fa
  ];

  let extraClassDeclaration = [{   
    // Decode information about the input and output ports on this module.
    SmallVector<ModulePortInfo> getPorts() {
      return getModulePortInfo(*this);
    }

    /// Return the name to use for the Verilog module that we're referencing
    /// here.  This is typically the symbol, but can be overridden with the
    /// verilogName attribute.
    StringRef getVerilogModuleName();

    /// Return the name to use for the Verilog module that we're referencing
    /// here.  This is typically the symbol, but can be overridden with the
    /// verilogName attribute.
    StringAttr getVerilogModuleNameAttr() {
      if (auto vName = verilogNameAttr()){
        return vName;
      }
      return (*this)->getAttrOfType<StringAttr>(
          ::mlir::SymbolTable::getSymbolAttrName());
    }

    // Get the module's symbolic name as StringAttr.
    StringAttr getNameAttr() {
      return (*this)->getAttrOfType<StringAttr>(
        ::mlir::SymbolTable::getSymbolAttrName());
    }

    // Get the module's symbolic name.
    StringRef getName() {
      return getNameAttr().getValue();
    }

  private:
    // This trait needs access to the hooks defined below.
    friend class OpTrait::FunctionLike<RTLModuleExternOp>;

    /// Returns the number of arguments, implementing OpTrait::FunctionLike.
    unsigned getNumFuncArguments() { return getType().getInputs().size(); }
    /// Returns the number of results, implementing OpTrait::FunctionLike.
    unsigned getNumFuncResults() { return getType().getResults().size(); }

    /// Hook for OpTrait::FunctionLike, called after verifying that the 'type'
    /// attribute is present and checks if it holds a function type.  Ensures
    /// getType, getNumFuncArguments, and getNumFuncResults can be called
    ///  safely.
    LogicalResult verifyType() {
      auto type = getTypeAttr().getValue();
      if (!type.isa<FunctionType>())
        return emitOpError("requires '" + getTypeAttrName() +
                           "' attribute of function type");
      return success();
    }
  public:
  }];

  let printer = "return ::print(p, *this);";
  let parser = "return ::parse$cppClass(parser, result);";
}

def RTLGeneratorSchemaOp : RTLOp<"generator.schema", 
      [Symbol, HasParent<"mlir::ModuleOp">]> {
  let summary = "RTL Generator Schema declaration";
  let description = [{
    The "rtl.generator.schema" operation declares a kind of generated module by
    declaring the schema of meta-data required.  
    A generated module instance of a schema is independent of the external
    method of producing it.  It is assumed that for well known schema instances,
    multiple external tools might exist which can process it.  Generator nodes 
    list attributes required by rtl.module.generated instances.

    For example:
    generator.schema @MEMORY, "Simple-Memory", ["ports", "write_latency", "read_latency"]
    module.generated @mymem, @MEMORY(ports) 
      -> (ports) {write_latency=1, read_latency=1, ports=["read","write"]}
  }];

  let arguments = (ins SymbolNameAttr:$sym_name, StrAttr:$descriptor, 
                       StrArrayAttr:$requiredAttrs);
  let results = (outs);
  let assemblyFormat = [{
      $sym_name `,` $descriptor `,` $requiredAttrs attr-dict
    }];
<<<<<<< HEAD

=======
>>>>>>> 451783fa
}

def RTLModuleGeneratedOp : RTLOp<"module.generated",
      [IsolatedFromAbove, FunctionLike, Symbol, HasParent<"mlir::ModuleOp">]> {
  let summary = "RTL Generated Module";
  let description = [{
    The "rtl.module.generated" operation represents a reference to an external
    module that will be produced by some external process.  
    This represents the name and list of ports to be generated.
    
    The 'verilogName' attribute (when present) specifies the spelling of the
    module name in Verilog we can use.  See rtl.module for an explanation.
  }];
  let arguments = (ins FlatSymbolRefAttr:$generatorKind, 
                       OptionalAttr<StrAttr>:$verilogName);
  let results = (outs);
  let regions = (region AnyRegion:$body);

  let skipDefaultBuilders = 1;
  let builders = [
<<<<<<< HEAD
    OpBuilder<(ins 
                   "FlatSymbolRefAttr":$genKind,
                   "StringAttr":$name,
                   "ArrayRef<ModulePortInfo>":$ports,
                   CArg<"ArrayRef<NamedAttribute>", "ArrayRef<NamedAttribute>()">:$annotations,
                   CArg<"StringRef", "StringRef()">:$verilogName
                   )>
=======
    OpBuilder<(ins "FlatSymbolRefAttr":$genKind,
                   "StringAttr":$name,
                   "ArrayRef<ModulePortInfo>":$ports,
                   CArg<"StringRef", "StringRef()">:$verilogName,
                   CArg<"ArrayRef<NamedAttribute>", 
                        "ArrayRef<NamedAttribute>()">:$attributes)>
>>>>>>> 451783fa
  ];

  let extraClassDeclaration = [{   
    // Decode information about the input and output ports on this module.
    SmallVector<ModulePortInfo> getPorts() {
      return getModulePortInfo(*this);
    }

    /// Return the name to use for the Verilog module that we're referencing
    /// here.  This is typically the symbol, but can be overridden with the
    /// verilogName attribute.
    StringRef getVerilogModuleName();

    /// Return the name to use for the Verilog module that we're referencing
    /// here.  This is typically the symbol, but can be overridden with the
    /// verilogName attribute.
    StringAttr getVerilogModuleNameAttr() {
      if (auto vName = verilogNameAttr()){
        return vName;
      }
      return (*this)->getAttrOfType<StringAttr>(
          ::mlir::SymbolTable::getSymbolAttrName());
    }

    /// Lookup the generator kind for the symbol.  This returns null on
    /// invalid IR.
    Operation *getGeneratorKindOp();

  private:
    // This trait needs access to the hooks defined below.
    friend class OpTrait::FunctionLike<RTLModuleGeneratedOp>;

    /// Returns the number of arguments, implementing OpTrait::FunctionLike.
    unsigned getNumFuncArguments() { return getType().getInputs().size(); }
    /// Returns the number of results, implementing OpTrait::FunctionLike.
    unsigned getNumFuncResults() { return getType().getResults().size(); }

    /// Hook for OpTrait::FunctionLike, called after verifying that the 'type'
    /// attribute is present and checks if it holds a function type.  Ensures
    /// getType, getNumFuncArguments, and getNumFuncResults can be called
    ///  safely.
    LogicalResult verifyType() {
      auto type = getTypeAttr().getValue();
      if (!type.isa<FunctionType>())
        return emitOpError("requires '" + getTypeAttrName() +
                           "' attribute of function type");
      return success();
    }
  public:
  }];

  let printer = "return ::print(p, *this);";
  let parser = "return ::parse$cppClass(parser, result);";
  let verifier = "return ::verify$cppClass(*this);";
}

def InstanceOp : RTLOp<"instance",
                       [DeclareOpInterfaceMethods<OpAsmOpInterface>]> {
  let summary = "Create an instance of a module";
  let description = [{
    This represents an instance of a module. The inputs and results are 
    the referenced module's inputs and outputs.  Any parameters are stored in
    the "parameters" dictionary.
  }];

  let arguments = (ins StrAttr:$instanceName,
                       FlatSymbolRefAttr:$moduleName,
                       Variadic<AnyType>:$inputs,
                       OptionalAttr<DictionaryAttr>:$parameters);
  let results = (outs Variadic<AnyType>);

  let extraClassDeclaration = [{
    // Return the name of the specified result or empty string if it cannot be
    // determined.
    StringAttr getResultName(size_t i);

    /// Lookup the module or extmodule for the symbol.  This returns null on
    /// invalid IR.
    Operation *getReferencedModule();

    /// Get the instances's name as StringAttr.
    StringAttr getNameAttr() {
      return (*this)->getAttrOfType<StringAttr>("instanceName");
    }

    /// Set the instance's name as StringAttr.
    void setNameAttr(StringAttr name) {
      (*this)->setAttr("instanceName", name);
    }

    /// Get the instances's name.
    StringRef getName() {
      return getNameAttr().getValue();
    }

    /// Set the instance's name.
    void setName(StringRef name) {
      setNameAttr(StringAttr::get(getContext(), name));
    }
  }];

  let assemblyFormat = [{
    $instanceName $moduleName `(` $inputs `)` attr-dict
      `:` functional-type($inputs, results)
  }];

  let verifier = "return ::verifyInstanceOp(*this);";
}

def OutputOp : RTLOp<"output", [Terminator, HasParent<"RTLModuleOp">,
                                NoSideEffect, ReturnLike]> {
  let summary = "RTL termination operation";
  let description = [{
    "rtl.output" marks the end of a region in the RTL dialect and the values
    to put on the output ports.
  }];

  let arguments = (ins Variadic<AnyType>:$operands);

  let builders = [
    OpBuilder<(ins), "build($_builder, $_state, llvm::None);">
  ];

  let assemblyFormat = "attr-dict ($operands^ `:` type($operands))?";

  let verifier = "return ::verifyOutputOp(this);";
}<|MERGE_RESOLUTION|>--- conflicted
+++ resolved
@@ -26,12 +26,8 @@
   let skipDefaultBuilders = 1;
   let builders = [
     OpBuilder<(ins "StringAttr":$name, "ArrayRef<ModulePortInfo>":$ports, 
-<<<<<<< HEAD
-                   CArg<"ArrayRef<NamedAttribute>", "ArrayRef<NamedAttribute>()">:$annotations)>
-=======
                    CArg<"ArrayRef<NamedAttribute>",
                         "ArrayRef<NamedAttribute>()">:$attributes)>
->>>>>>> 451783fa
   ];
 
   let extraClassDeclaration = [{
@@ -109,12 +105,8 @@
     OpBuilder<(ins "StringAttr":$name,
                       "ArrayRef<ModulePortInfo>":$ports,
                       CArg<"StringRef", "StringRef()">:$verilogName,
-<<<<<<< HEAD
-                      CArg<"ArrayRef<NamedAttribute>", "ArrayRef<NamedAttribute>()">:$annotations)>
-=======
                       CArg<"ArrayRef<NamedAttribute>", 
                            "ArrayRef<NamedAttribute>()">:$attributes)>
->>>>>>> 451783fa
   ];
 
   let extraClassDeclaration = [{   
@@ -200,10 +192,6 @@
   let assemblyFormat = [{
       $sym_name `,` $descriptor `,` $requiredAttrs attr-dict
     }];
-<<<<<<< HEAD
-
-=======
->>>>>>> 451783fa
 }
 
 def RTLModuleGeneratedOp : RTLOp<"module.generated",
@@ -224,22 +212,12 @@
 
   let skipDefaultBuilders = 1;
   let builders = [
-<<<<<<< HEAD
-    OpBuilder<(ins 
-                   "FlatSymbolRefAttr":$genKind,
-                   "StringAttr":$name,
-                   "ArrayRef<ModulePortInfo>":$ports,
-                   CArg<"ArrayRef<NamedAttribute>", "ArrayRef<NamedAttribute>()">:$annotations,
-                   CArg<"StringRef", "StringRef()">:$verilogName
-                   )>
-=======
     OpBuilder<(ins "FlatSymbolRefAttr":$genKind,
                    "StringAttr":$name,
                    "ArrayRef<ModulePortInfo>":$ports,
                    CArg<"StringRef", "StringRef()">:$verilogName,
                    CArg<"ArrayRef<NamedAttribute>", 
                         "ArrayRef<NamedAttribute>()">:$attributes)>
->>>>>>> 451783fa
   ];
 
   let extraClassDeclaration = [{   
